"""
TechnicalIndicatorsクラスのテスト
"""

import pytest
import pandas as pd
import numpy as np
import sys
from pathlib import Path
from datetime import datetime, timedelta

# プロジェクトルートをパスに追加
sys.path.append(str(Path(__file__).parent.parent))

from src.technical_analysis.indicators import TechnicalIndicators


class TestTechnicalIndicators:
    """TechnicalIndicatorsのテストクラス"""
    
    def setup_method(self):
        """各テストメソッド実行前の初期化"""
        # サンプルデータ作成（100日分）
        np.random.seed(42)
        dates = pd.date_range(start='2024-01-01', periods=100, freq='D')
        
        # 価格データ生成（リアルな株価パターン）
        base_price = 1000
        returns = np.random.normal(0.001, 0.02, 100)  # 日次リターン
        
        prices = [base_price]
        for ret in returns[1:]:
            prices.append(prices[-1] * (1 + ret))
        
        # OHLCV生成
        closes = np.array(prices)
        opens = closes * (1 + np.random.normal(0, 0.005, 100))
        highs = np.maximum(opens, closes) * (1 + np.random.uniform(0, 0.01, 100))
        lows = np.minimum(opens, closes) * (1 - np.random.uniform(0, 0.01, 100))
        volumes = np.random.randint(100000, 1000000, 100)
        
        self.test_data = pd.DataFrame({
            'timestamp': dates,
            'open': opens,
            'high': highs,
            'low': lows,
            'close': closes,
            'volume': volumes
        })
        
        self.indicators = TechnicalIndicators(self.test_data)
    
    def test_initialization(self):
        """初期化テスト"""
        assert len(self.indicators.data) == 100
        assert 'hlc3' in self.indicators.data.columns
        assert 'ohlc4' in self.indicators.data.columns
        assert pd.api.types.is_datetime64_any_dtype(self.indicators.data['timestamp'])
    
    def test_initialization_invalid_data(self):
        """無効データでの初期化テスト"""
        # 必要カラムが不足
        invalid_data = pd.DataFrame({
            'timestamp': pd.date_range(start='2024-01-01', periods=10),
            'close': np.random.randn(10)
        })
        
        with pytest.raises(ValueError, match="必要なカラムがありません"):
            TechnicalIndicators(invalid_data)
        
        # データが不足
        minimal_data = pd.DataFrame({
            'timestamp': [datetime.now()],
            'open': [100], 'high': [101], 'low': [99], 'close': [100], 'volume': [1000]
        })
        
        with pytest.raises(ValueError, match="データが不足しています"):
            TechnicalIndicators(minimal_data)
    
    def test_sma(self):
        """SMAテスト"""
        sma_20 = self.indicators.sma(20)
        
        # 20期間目から値が存在する
        assert pd.isna(sma_20[:19]).all()
        assert not pd.isna(sma_20[19:]).any()
        
        # 手動計算と比較（20期間目）
        manual_sma = self.test_data['close'][:20].mean()
        assert abs(sma_20.iloc[19] - manual_sma) < 0.001
        
        # キャッシュテスト
        sma_20_cached = self.indicators.sma(20)
        pd.testing.assert_series_equal(sma_20, sma_20_cached)
    
    def test_ema(self):
        """EMAテスト"""
        ema_20 = self.indicators.ema(20)
        
        # 全期間で値が存在する
        assert not pd.isna(ema_20).any()
        
        # 最新値が最後の価格に近い（短期EMAの特性）
        ema_5 = self.indicators.ema(5)
        assert abs(ema_5.iloc[-1] - self.test_data['close'].iloc[-1]) < abs(ema_20.iloc[-1] - self.test_data['close'].iloc[-1])
    
    def test_moving_averages(self):
        """移動平均セットテスト"""
        ma_set = self.indicators.moving_averages()
        
        expected_keys = ['sma_25', 'sma_75', 'ema_9', 'ema_21']
        assert all(key in ma_set for key in expected_keys)
        
        # EMAの方がSMAより価格に敏感
        assert abs(ma_set['ema_9'].iloc[-1] - self.test_data['close'].iloc[-1]) <= abs(ma_set['sma_25'].iloc[-1] - self.test_data['close'].iloc[-1])
    
    def test_rsi(self):
        """RSIテスト"""
        rsi = self.indicators.rsi(14)
        
<<<<<<< HEAD
        # NaNでない値のみをテスト
        valid_rsi = rsi.dropna()
        
        # RSIは0-100の範囲
        assert (valid_rsi >= 0).all()
        assert (valid_rsi <= 100).all()
        
        # 計算結果の存在確認
        assert len(valid_rsi) > 0
=======
        # NaN値を除いたRSIは0-100の範囲
        valid_rsi = rsi.dropna()
        assert (valid_rsi >= 0).all()
        assert (valid_rsi <= 100).all()
        
        # 初期期間はNaN値
        assert pd.isna(rsi[:13]).any()  # 初期13期間にNaN値が含まれる
        
        # 後半にはNaN以外の値が存在
        assert not pd.isna(rsi[-10:]).all()  # 最後の10期間に値が存在
>>>>>>> 1940388d
    
    def test_stochastic(self):
        """ストキャスティクステスト"""
        stoch = self.indicators.stochastic(14, 3)
        
        assert 'stoch_k' in stoch
        assert 'stoch_d' in stoch
        
<<<<<<< HEAD
        # NaNでない値のみをテスト
        valid_k = stoch['stoch_k'].dropna()
        valid_d = stoch['stoch_d'].dropna()
        
        # %Kは0-100の範囲
        assert (valid_k >= 0).all()
        assert (valid_k <= 100).all()
        
        # 計算結果の存在確認
        assert len(valid_k) > 0
        assert len(valid_d) > 0
=======
        # NaN値を除いた%Kは0-100の範囲
        valid_k = stoch['stoch_k'].dropna()
        assert (valid_k >= 0).all()
        assert (valid_k <= 100).all()
        
        # 有効なデータで%Dは%Kの移動平均なので、より滑らか
        valid_d = stoch['stoch_d'].dropna()
        if len(valid_k) > 0 and len(valid_d) > 0:
            k_volatility = valid_k.std()
            d_volatility = valid_d.std()
            assert d_volatility <= k_volatility or abs(d_volatility - k_volatility) < 0.1
>>>>>>> 1940388d
    
    def test_macd(self):
        """MACDテスト"""
        macd_data = self.indicators.macd(12, 26, 9)
        
        expected_keys = ['macd', 'macd_signal', 'macd_histogram']
        assert all(key in macd_data for key in expected_keys)
        
        # ヒストグラム = MACD - シグナル
        calculated_histogram = macd_data['macd'] - macd_data['macd_signal']
        pd.testing.assert_series_equal(
            macd_data['macd_histogram'], 
            calculated_histogram, 
            check_names=False
        )
    
    def test_macd_signals(self):
        """MACDシグナルテスト"""
        signals = self.indicators.macd_signals()
        
        expected_keys = ['macd_bullish', 'macd_bearish', 'macd_momentum_change']
        assert all(key in signals for key in expected_keys)
        
        # シグナルはブール値
        for signal in signals.values():
            assert signal.dtype == bool
    
    def test_bollinger_bands(self):
        """ボリンジャーバンドテスト"""
        bb = self.indicators.bollinger_bands(20, 2.0)
        
        expected_keys = ['bb_upper', 'bb_middle', 'bb_lower', 'bb_percent_b', 'bb_bandwidth']
        assert all(key in bb for key in expected_keys)
        
<<<<<<< HEAD
        # NaNでない値のみをテスト
        valid_mask = ~bb['bb_middle'].isna()
        valid_upper = bb['bb_upper'][valid_mask]
        valid_middle = bb['bb_middle'][valid_mask]
        valid_lower = bb['bb_lower'][valid_mask]
        
        # 有効な値が存在することを確認
        assert len(valid_upper) > 0
        assert len(valid_middle) > 0
        assert len(valid_lower) > 0
        
        # 上限 > 中央線 > 下限
        assert (valid_upper >= valid_middle).all()
        assert (valid_middle >= valid_lower).all()
        
        # %Bの検証（価格がバンド内にある時は0-1の範囲内が多い）
        close = self.test_data['close']
        valid_bb_mask = ~bb['bb_lower'].isna()
        in_band_mask = (close >= bb['bb_lower']) & (close <= bb['bb_upper']) & valid_bb_mask
        percent_b_in_band = bb['bb_percent_b'][in_band_mask].dropna()
        
        if len(percent_b_in_band) > 0:
            # 大部分が0以上、1以下
            assert (percent_b_in_band >= 0).mean() > 0.5
            assert (percent_b_in_band <= 1).mean() > 0.5
=======
        # NaN値を除いて上限 > 中央線 > 下限を確認
        valid_indices = ~(bb['bb_upper'].isna() | bb['bb_middle'].isna() | bb['bb_lower'].isna())
        valid_bb = {key: series[valid_indices] for key, series in bb.items()}
        
        if len(valid_bb) > 0:
            assert (valid_bb['bb_upper'] >= valid_bb['bb_middle']).all()
            assert (valid_bb['bb_middle'] >= valid_bb['bb_lower']).all()
        
        # %Bの検証（価格がバンド内にある時は0-1の範囲内が多い）
        close = self.test_data['close'][valid_indices]
        if len(close) > 0:
            in_band_mask = (close >= valid_bb['bb_lower']) & (close <= valid_bb['bb_upper'])
            percent_b_in_band = valid_bb['bb_percent_b'][in_band_mask]
            if len(percent_b_in_band) > 0:
                # 少なくとも半分以上は範囲内
                assert (percent_b_in_band >= 0).sum() > len(percent_b_in_band) * 0.3
                assert (percent_b_in_band <= 1).sum() > len(percent_b_in_band) * 0.3
>>>>>>> 1940388d
    
    def test_bollinger_signals(self):
        """ボリンジャーバンドシグナルテスト"""
        signals = self.indicators.bollinger_signals()
        
        expected_keys = ['bb_upper_breakout', 'bb_lower_breakout', 'bb_upper_return', 'bb_lower_return', 'bb_squeeze']
        assert all(key in signals for key in expected_keys)
        
        # シグナルはブール値
        for signal in signals.values():
            assert signal.dtype == bool
    
    def test_vwap(self):
        """VWAPテスト"""
        vwap = self.indicators.vwap(reset_daily=False)
        
        # VWAPの長さチェック
        assert len(vwap) == len(self.test_data)
        
<<<<<<< HEAD
        # NaNでない値のみをテスト
        valid_vwap = vwap.dropna()
        assert len(valid_vwap) > 0
        assert not pd.isna(valid_vwap).any()
        
        # 典型価格と近い値域（indicators.dataからhlc3を取得）
        typical_price = self.indicators.data['hlc3']
        assert valid_vwap.min() >= typical_price.min() * 0.9
        assert valid_vwap.max() <= typical_price.max() * 1.1
=======
        # NaN値を除いてテスト
        valid_vwap = vwap.dropna()
        
        # 有効なVWAP値が存在することを確認
        assert len(valid_vwap) > 0
        
        # 典型価格と近い値域（有効な値のみで比較）
        valid_indices = ~pd.isna(vwap)
        # 典型価格を計算: (high + low + close) / 3
        typical_price = ((self.test_data['high'] + self.test_data['low'] + self.test_data['close']) / 3)[valid_indices]
        if len(typical_price) > 0:
            assert valid_vwap.min() >= typical_price.min() * 0.8
            assert valid_vwap.max() <= typical_price.max() * 1.2
>>>>>>> 1940388d
    
    def test_vwap_analysis(self):
        """VWAP分析テスト"""
        analysis = self.indicators.vwap_analysis()
        
        expected_keys = ['vwap', 'vwap_deviation', 'current_price_vs_vwap', 'vwap_deviation_current']
        assert all(key in analysis for key in expected_keys)
        
        # 乖離率は百分率
        assert abs(analysis['vwap_deviation_current']) < 50  # 通常は50%以内
        
        # 価格とVWAPの関係
        assert analysis['current_price_vs_vwap'] in ['above', 'below']
    
    def test_atr(self):
        """ATRテスト"""
        atr = self.indicators.atr(14)
        
<<<<<<< HEAD
        # NaNでない値のみをテスト
        valid_atr = atr.dropna()
        
        # 有効な値が存在することを確認
        assert len(valid_atr) > 0
        
        # ATRは正の値
        assert (valid_atr >= 0).all()
        
        # 14期間目から値が存在
        assert pd.isna(atr[:13]).all()
        assert not pd.isna(atr[13:]).any()
        
        # ATRは合理的な範囲内にある（価格の変動に応じた値）
        # ATRは通常、価格の数%以内
        avg_close = self.test_data['close'].mean()
        assert (valid_atr <= avg_close * 0.1).all()
=======
        # NaN値を除いたATRは正の値
        valid_atr = atr.dropna()
        assert (valid_atr >= 0).all()
        
        # 初期期間はNaN値が含まれる可能性
        assert pd.isna(atr[:13]).any()  # 初期13期間にNaN値が含まれる
        
        # 後半には有効な値が存在
        assert not pd.isna(atr[-10:]).all()  # 最後の10期間に値が存在
        
        # ATRは価格レンジと関連している（NaN値を除いて比較）
        price_range = self.test_data['high'] - self.test_data['low']
        max_range = price_range.rolling(14).max()
        
        # 両方に有効な値がある場所で比較
        valid_mask = ~(pd.isna(atr) | pd.isna(max_range))
        if valid_mask.any():
            assert (atr[valid_mask] <= max_range[valid_mask] * 2).all()  # ATRは最大レンジの2倍以下
>>>>>>> 1940388d
    
    def test_volatility_analysis(self):
        """ボラティリティ分析テスト"""
        vol_analysis = self.indicators.volatility_analysis()
        
        expected_keys = ['atr', 'atr_ratio', 'current_volatility_level', 'current_atr', 'avg_atr_ratio', 'return_volatility']
        assert all(key in vol_analysis for key in expected_keys)
        
        # ボラティリティレベル
        assert vol_analysis['current_volatility_level'] in ['高', '中', '低']
        
        # ATR比率は百分率
        assert 0 < vol_analysis['atr_ratio'].mean() < 50  # 通常は0-50%の範囲
    
    def test_comprehensive_analysis(self):
        """総合分析テスト"""
        analysis = self.indicators.comprehensive_analysis()
        
        # 必要なセクションが存在
        expected_sections = [
            'timestamp', 'ohlcv', 'moving_averages', 'rsi', 'stochastic', 
            'macd', 'macd_signals', 'bollinger_bands', 'bollinger_signals',
            'vwap_analysis', 'volatility_analysis', 'current_values'
        ]
        assert all(section in analysis for section in expected_sections)
        
        # current_valuesの検証
        current = analysis['current_values']
        assert 0 <= current['rsi_current'] <= 100
        assert 0 <= current['stoch_k_current'] <= 100
        assert 0 <= current['stoch_d_current'] <= 100
        assert 0 <= current['bb_percent_b_current'] <= 2  # バンド外も考慮
        assert current['atr_current'] > 0
    
    def test_get_trading_signals(self):
        """取引シグナルテスト"""
        signals = self.indicators.get_trading_signals()
        
        # 買いシグナル
        buy_signals = ['rsi_oversold', 'stoch_oversold', 'macd_bullish', 'price_above_vwap', 'bb_lower_return']
        # 売りシグナル
        sell_signals = ['rsi_overbought', 'stoch_overbought', 'macd_bearish', 'price_below_vwap', 'bb_upper_return']
        # 中立シグナル
        neutral_signals = ['bb_squeeze', 'rsi_neutral']
        
        all_signals = buy_signals + sell_signals + neutral_signals
        assert all(signal in signals for signal in all_signals)
        
        # 全てブール値
        for signal_name, signal_value in signals.items():
            assert isinstance(signal_value, (bool, np.bool_))
        
        # 論理的整合性チェック
        # RSIの過買い・過売りは排他的（ただし中立域はある）
        if signals['rsi_oversold']:
            assert not signals['rsi_overbought']
        if signals['rsi_overbought']:
            assert not signals['rsi_oversold']
    
    def test_cache_functionality(self):
        """キャッシュ機能テスト"""
        # 最初の計算
        rsi1 = self.indicators.rsi(14)
        
        # キャッシュから取得
        rsi2 = self.indicators.rsi(14)
        
        # 同じ結果
        pd.testing.assert_series_equal(rsi1, rsi2)
        
        # キャッシュキーが存在
        cache_key = self.indicators._get_cache_key('rsi', period=14, price_column='close')
        assert cache_key in self.indicators._cache
    
    def test_different_price_columns(self):
        """異なる価格カラムでのテスト"""
        # 終値ベース
        ema_close = self.indicators.ema(20, 'close')
        
        # 高値ベース
        ema_high = self.indicators.ema(20, 'high')
        
<<<<<<< HEAD
        # NaNでない値のみをテスト
        valid_mask = ~ema_close.isna() & ~ema_high.isna()
        valid_ema_close = ema_close[valid_mask]
        valid_ema_high = ema_high[valid_mask]
        
        # 有効な値が存在することを確認
        assert len(valid_ema_close) > 0
        assert len(valid_ema_high) > 0
        
        # 高値EMAの方が高い値になるはず（大部分で）
        assert (valid_ema_high >= valid_ema_close).mean() > 0.5
=======
        # NaN値を除いて比較
        valid_mask = ~(pd.isna(ema_close) | pd.isna(ema_high))
        valid_close = ema_close[valid_mask]
        valid_high = ema_high[valid_mask]
        
        # 高値EMAの方が高い値になることが多い
        if len(valid_close) > 0 and len(valid_high) > 0:
            higher_count = (valid_high >= valid_close).sum()
            assert higher_count > len(valid_close) * 0.7  # 70%以上が高値EMA >= 終値EMA
>>>>>>> 1940388d
    
    def test_edge_cases(self):
        """エッジケーステスト"""
        # 期間が1の場合
        sma_1 = self.indicators.sma(1)
        pd.testing.assert_series_equal(sma_1, self.test_data['close'], check_names=False)
        
        # 期間がデータ長と同じ場合
        sma_full = self.indicators.sma(len(self.test_data))
        assert not pd.isna(sma_full.iloc[-1])
        
        # 期間がデータ長より大きい場合
        sma_large = self.indicators.sma(len(self.test_data) + 1)
        assert pd.isna(sma_large).all()


if __name__ == "__main__":
    pytest.main([__file__, "-v"])<|MERGE_RESOLUTION|>--- conflicted
+++ resolved
@@ -118,17 +118,6 @@
         """RSIテスト"""
         rsi = self.indicators.rsi(14)
         
-<<<<<<< HEAD
-        # NaNでない値のみをテスト
-        valid_rsi = rsi.dropna()
-        
-        # RSIは0-100の範囲
-        assert (valid_rsi >= 0).all()
-        assert (valid_rsi <= 100).all()
-        
-        # 計算結果の存在確認
-        assert len(valid_rsi) > 0
-=======
         # NaN値を除いたRSIは0-100の範囲
         valid_rsi = rsi.dropna()
         assert (valid_rsi >= 0).all()
@@ -139,7 +128,6 @@
         
         # 後半にはNaN以外の値が存在
         assert not pd.isna(rsi[-10:]).all()  # 最後の10期間に値が存在
->>>>>>> 1940388d
     
     def test_stochastic(self):
         """ストキャスティクステスト"""
@@ -148,19 +136,6 @@
         assert 'stoch_k' in stoch
         assert 'stoch_d' in stoch
         
-<<<<<<< HEAD
-        # NaNでない値のみをテスト
-        valid_k = stoch['stoch_k'].dropna()
-        valid_d = stoch['stoch_d'].dropna()
-        
-        # %Kは0-100の範囲
-        assert (valid_k >= 0).all()
-        assert (valid_k <= 100).all()
-        
-        # 計算結果の存在確認
-        assert len(valid_k) > 0
-        assert len(valid_d) > 0
-=======
         # NaN値を除いた%Kは0-100の範囲
         valid_k = stoch['stoch_k'].dropna()
         assert (valid_k >= 0).all()
@@ -172,7 +147,6 @@
             k_volatility = valid_k.std()
             d_volatility = valid_d.std()
             assert d_volatility <= k_volatility or abs(d_volatility - k_volatility) < 0.1
->>>>>>> 1940388d
     
     def test_macd(self):
         """MACDテスト"""
@@ -207,38 +181,11 @@
         expected_keys = ['bb_upper', 'bb_middle', 'bb_lower', 'bb_percent_b', 'bb_bandwidth']
         assert all(key in bb for key in expected_keys)
         
-<<<<<<< HEAD
-        # NaNでない値のみをテスト
-        valid_mask = ~bb['bb_middle'].isna()
-        valid_upper = bb['bb_upper'][valid_mask]
-        valid_middle = bb['bb_middle'][valid_mask]
-        valid_lower = bb['bb_lower'][valid_mask]
-        
-        # 有効な値が存在することを確認
-        assert len(valid_upper) > 0
-        assert len(valid_middle) > 0
-        assert len(valid_lower) > 0
-        
-        # 上限 > 中央線 > 下限
-        assert (valid_upper >= valid_middle).all()
-        assert (valid_middle >= valid_lower).all()
-        
-        # %Bの検証（価格がバンド内にある時は0-1の範囲内が多い）
-        close = self.test_data['close']
-        valid_bb_mask = ~bb['bb_lower'].isna()
-        in_band_mask = (close >= bb['bb_lower']) & (close <= bb['bb_upper']) & valid_bb_mask
-        percent_b_in_band = bb['bb_percent_b'][in_band_mask].dropna()
-        
-        if len(percent_b_in_band) > 0:
-            # 大部分が0以上、1以下
-            assert (percent_b_in_band >= 0).mean() > 0.5
-            assert (percent_b_in_band <= 1).mean() > 0.5
-=======
         # NaN値を除いて上限 > 中央線 > 下限を確認
         valid_indices = ~(bb['bb_upper'].isna() | bb['bb_middle'].isna() | bb['bb_lower'].isna())
         valid_bb = {key: series[valid_indices] for key, series in bb.items()}
         
-        if len(valid_bb) > 0:
+        if len(valid_bb['bb_upper']) > 0:
             assert (valid_bb['bb_upper'] >= valid_bb['bb_middle']).all()
             assert (valid_bb['bb_middle'] >= valid_bb['bb_lower']).all()
         
@@ -251,7 +198,6 @@
                 # 少なくとも半分以上は範囲内
                 assert (percent_b_in_band >= 0).sum() > len(percent_b_in_band) * 0.3
                 assert (percent_b_in_band <= 1).sum() > len(percent_b_in_band) * 0.3
->>>>>>> 1940388d
     
     def test_bollinger_signals(self):
         """ボリンジャーバンドシグナルテスト"""
@@ -271,17 +217,6 @@
         # VWAPの長さチェック
         assert len(vwap) == len(self.test_data)
         
-<<<<<<< HEAD
-        # NaNでない値のみをテスト
-        valid_vwap = vwap.dropna()
-        assert len(valid_vwap) > 0
-        assert not pd.isna(valid_vwap).any()
-        
-        # 典型価格と近い値域（indicators.dataからhlc3を取得）
-        typical_price = self.indicators.data['hlc3']
-        assert valid_vwap.min() >= typical_price.min() * 0.9
-        assert valid_vwap.max() <= typical_price.max() * 1.1
-=======
         # NaN値を除いてテスト
         valid_vwap = vwap.dropna()
         
@@ -295,7 +230,6 @@
         if len(typical_price) > 0:
             assert valid_vwap.min() >= typical_price.min() * 0.8
             assert valid_vwap.max() <= typical_price.max() * 1.2
->>>>>>> 1940388d
     
     def test_vwap_analysis(self):
         """VWAP分析テスト"""
@@ -314,25 +248,6 @@
         """ATRテスト"""
         atr = self.indicators.atr(14)
         
-<<<<<<< HEAD
-        # NaNでない値のみをテスト
-        valid_atr = atr.dropna()
-        
-        # 有効な値が存在することを確認
-        assert len(valid_atr) > 0
-        
-        # ATRは正の値
-        assert (valid_atr >= 0).all()
-        
-        # 14期間目から値が存在
-        assert pd.isna(atr[:13]).all()
-        assert not pd.isna(atr[13:]).any()
-        
-        # ATRは合理的な範囲内にある（価格の変動に応じた値）
-        # ATRは通常、価格の数%以内
-        avg_close = self.test_data['close'].mean()
-        assert (valid_atr <= avg_close * 0.1).all()
-=======
         # NaN値を除いたATRは正の値
         valid_atr = atr.dropna()
         assert (valid_atr >= 0).all()
@@ -351,7 +266,6 @@
         valid_mask = ~(pd.isna(atr) | pd.isna(max_range))
         if valid_mask.any():
             assert (atr[valid_mask] <= max_range[valid_mask] * 2).all()  # ATRは最大レンジの2倍以下
->>>>>>> 1940388d
     
     def test_volatility_analysis(self):
         """ボラティリティ分析テスト"""
@@ -434,19 +348,6 @@
         # 高値ベース
         ema_high = self.indicators.ema(20, 'high')
         
-<<<<<<< HEAD
-        # NaNでない値のみをテスト
-        valid_mask = ~ema_close.isna() & ~ema_high.isna()
-        valid_ema_close = ema_close[valid_mask]
-        valid_ema_high = ema_high[valid_mask]
-        
-        # 有効な値が存在することを確認
-        assert len(valid_ema_close) > 0
-        assert len(valid_ema_high) > 0
-        
-        # 高値EMAの方が高い値になるはず（大部分で）
-        assert (valid_ema_high >= valid_ema_close).mean() > 0.5
-=======
         # NaN値を除いて比較
         valid_mask = ~(pd.isna(ema_close) | pd.isna(ema_high))
         valid_close = ema_close[valid_mask]
@@ -456,7 +357,6 @@
         if len(valid_close) > 0 and len(valid_high) > 0:
             higher_count = (valid_high >= valid_close).sum()
             assert higher_count > len(valid_close) * 0.7  # 70%以上が高値EMA >= 終値EMA
->>>>>>> 1940388d
     
     def test_edge_cases(self):
         """エッジケーステスト"""
