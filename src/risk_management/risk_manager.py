"""
リスク管理システム
動的ストップロス、テイクプロフィット、ポジションサイジング、時間ベース決済を提供
"""

import pandas as pd
import numpy as np
from datetime import datetime, time, timedelta
from typing import Dict, List, Optional, Tuple, Union
from dataclasses import dataclass
from enum import Enum
import logging

from ..technical_analysis.indicators import TechnicalIndicators

logger = logging.getLogger(__name__)


class StopLossType(Enum):
    """ストップロスタイプ"""
    FIXED_PERCENTAGE = "fixed_percentage"
    ATR_BASED = "atr_based"
    TRAILING = "trailing"
    SUPPORT_RESISTANCE = "support_resistance"


class PositionSide(Enum):
    """ポジションサイド"""
    LONG = "long"
    SHORT = "short"


@dataclass
class RiskParameters:
    """リスク管理パラメータ"""
    max_position_size_pct: float = 2.0  # 最大ポジションサイズ（総資本の%）
    max_daily_loss_pct: float = 5.0     # 1日最大損失（総資本の%）
    stop_loss_pct: float = 2.0          # 固定ストップロス（%）
    atr_multiplier: float = 2.0         # ATRベースストップロス倍率
    trailing_stop_pct: float = 1.5      # トレイリングストップ（%）
    risk_reward_ratios: List[float] = None  # リスクリワード比率
    max_positions: int = 5              # 最大同時ポジション数
    force_close_time: time = time(15, 0)  # 強制決済時刻（15:00）
    
    def __post_init__(self):
        if self.risk_reward_ratios is None:
            self.risk_reward_ratios = [1.0, 1.5, 2.0, 3.0]


@dataclass
class Position:
    """ポジション情報"""
    symbol: str
    side: PositionSide
    entry_price: float
    quantity: float
    entry_time: datetime
    stop_loss: float
    take_profit: List[float]
    trailing_stop: Optional[float] = None
    current_price: Optional[float] = None
    unrealized_pnl: Optional[float] = None
    
    def update_price(self, price: float):
        """現在価格とPnLを更新"""
        self.current_price = price
        if self.side == PositionSide.LONG:
            self.unrealized_pnl = (price - self.entry_price) * self.quantity
        else:
            self.unrealized_pnl = (self.entry_price - price) * self.quantity


class RiskManager:
    """リスク管理システム"""
    
    def __init__(self, risk_params: RiskParameters = None, initial_capital: float = 1000000):
        """
        初期化
        
        Args:
            risk_params: リスク管理パラメータ
            initial_capital: 初期資本（円）
        """
        self.risk_params = risk_params or RiskParameters()
        self.initial_capital = initial_capital
        self.current_capital = initial_capital
        self.positions: Dict[str, Position] = {}
        self.daily_pnl = 0.0
        self.trade_history = []
        self.technical_indicators = None  # 必要時に初期化
        
        logger.info(f"RiskManager initialized with capital: ¥{initial_capital:,.0f}")
    
    def calculate_position_size(self, symbol: str, entry_price: float, 
                              stop_loss: float, side: PositionSide) -> int:
        """
        ポジションサイズを計算
        
        Args:
            symbol: 銘柄コード
            entry_price: エントリー価格
            stop_loss: ストップロス価格
            side: ポジションサイド
            
        Returns:
            推奨ポジションサイズ（株数）
        """
        try:
            # リスク金額を計算（総資本の最大ポジションサイズ%）
            max_risk_amount = self.current_capital * (self.risk_params.max_position_size_pct / 100)
            
            # 1株あたりのリスクを計算
            if side == PositionSide.LONG:
                risk_per_share = entry_price - stop_loss
            else:
                risk_per_share = stop_loss - entry_price
            
            if risk_per_share <= 0:
                logger.warning(f"Invalid risk calculation for {symbol}: {risk_per_share}")
                return 0
            
            # ポジションサイズを計算
            position_size = int(max_risk_amount / risk_per_share)
            
            # 最大ポジション数制限
            if len(self.positions) >= self.risk_params.max_positions:
                logger.warning(f"Maximum positions ({self.risk_params.max_positions}) reached")
                return 0
            
            # 最小単位調整（100株単位）
            position_size = (position_size // 100) * 100
            
            logger.info(f"Position size for {symbol}: {position_size} shares (risk: ¥{max_risk_amount:,.0f})")
            return position_size
            
        except Exception as e:
            logger.error(f"Error calculating position size for {symbol}: {e}")
            return 0
    
    def calculate_stop_loss(self, data: pd.DataFrame, entry_price: float,
                          side: PositionSide, stop_type: StopLossType = StopLossType.ATR_BASED) -> float:
        """
        ストップロス価格を計算
        
        Args:
            data: 株価データ
            entry_price: エントリー価格
            side: ポジションサイド
            stop_type: ストップロスタイプ
            
        Returns:
            ストップロス価格
        """
        try:
            if stop_type == StopLossType.FIXED_PERCENTAGE:
                if side == PositionSide.LONG:
                    return entry_price * (1 - self.risk_params.stop_loss_pct / 100)
                else:
                    return entry_price * (1 + self.risk_params.stop_loss_pct / 100)
            
            elif stop_type == StopLossType.ATR_BASED:
                try:
                    # TechnicalIndicatorsを動的に初期化
                    if self.technical_indicators is None:
                        self.technical_indicators = TechnicalIndicators(data)
                    
<<<<<<< HEAD
                    atr = self.technical_indicators.atr()
                    if atr.empty:
=======
                    # ATR計算（14期間をデフォルトとして使用）
                    atr_period = 14
                    atr = self.technical_indicators.atr(atr_period)
                    
                    # ATRデータの有効性をチェック
                    if atr.empty or atr.dropna().empty:
                        logger.warning("ATR calculation returned empty data, using fixed percentage")
                        return self.calculate_stop_loss(data, entry_price, side, StopLossType.FIXED_PERCENTAGE)
                    
                    # 最新の有効なATR値を取得
                    valid_atr = atr.dropna()
                    if len(valid_atr) == 0:
                        logger.warning("No valid ATR values found, using fixed percentage")
>>>>>>> 1940388d
                        return self.calculate_stop_loss(data, entry_price, side, StopLossType.FIXED_PERCENTAGE)
                    
                    atr_value = valid_atr.iloc[-1]
                    
                    if side == PositionSide.LONG:
                        return entry_price - (atr_value * self.risk_params.atr_multiplier)
                    else:
                        return entry_price + (atr_value * self.risk_params.atr_multiplier)
                        
                except Exception as e:
                    logger.warning(f"Error calculating ATR-based stop loss: {e}")
                    return self.calculate_stop_loss(data, entry_price, side, StopLossType.FIXED_PERCENTAGE)
            
            elif stop_type == StopLossType.SUPPORT_RESISTANCE:
                # サポート・レジスタンスレベルベース（簡易実装）
                if len(data) < 20:
                    return self.calculate_stop_loss(data, entry_price, side, StopLossType.ATR_BASED)
                
                if side == PositionSide.LONG:
                    # 直近のサポートレベル
                    support_level = data['low'].rolling(20).min().iloc[-1]
                    return max(support_level, entry_price * (1 - self.risk_params.stop_loss_pct / 100))
                else:
                    # 直近のレジスタンスレベル
                    resistance_level = data['high'].rolling(20).max().iloc[-1]
                    return min(resistance_level, entry_price * (1 + self.risk_params.stop_loss_pct / 100))
            
            else:
                return self.calculate_stop_loss(data, entry_price, side, StopLossType.FIXED_PERCENTAGE)
                
        except Exception as e:
            logger.error(f"Error calculating stop loss: {e}")
            return self.calculate_stop_loss(data, entry_price, side, StopLossType.FIXED_PERCENTAGE)
    
    def calculate_take_profit_levels(self, entry_price: float, stop_loss: float,
                                   side: PositionSide) -> List[float]:
        """
        テイクプロフィットレベルを計算
        
        Args:
            entry_price: エントリー価格
            stop_loss: ストップロス価格
            side: ポジションサイド
            
        Returns:
            テイクプロフィットレベルのリスト
        """
        try:
            risk_amount = abs(entry_price - stop_loss)
            take_profit_levels = []
            
            for ratio in self.risk_params.risk_reward_ratios:
                if side == PositionSide.LONG:
                    tp_level = entry_price + (risk_amount * ratio)
                else:
                    tp_level = entry_price - (risk_amount * ratio)
                take_profit_levels.append(tp_level)
            
            return take_profit_levels
            
        except Exception as e:
            logger.error(f"Error calculating take profit levels: {e}")
            return []
    
    def update_trailing_stop(self, symbol: str, current_price: float):
        """
        トレイリングストップを更新
        
        Args:
            symbol: 銘柄コード
            current_price: 現在価格
        """
        if symbol not in self.positions:
            return
        
        position = self.positions[symbol]
        trailing_pct = self.risk_params.trailing_stop_pct / 100
        
        try:
            if position.side == PositionSide.LONG:
                # ロングポジション：価格上昇時にストップロスを引き上げ
                new_trailing_stop = current_price * (1 - trailing_pct)
                if position.trailing_stop is None or new_trailing_stop > position.trailing_stop:
                    position.trailing_stop = new_trailing_stop
                    logger.info(f"Updated trailing stop for {symbol}: ¥{new_trailing_stop:.2f}")
            else:
                # ショートポジション：価格下落時にストップロスを引き下げ
                new_trailing_stop = current_price * (1 + trailing_pct)
                if position.trailing_stop is None or new_trailing_stop < position.trailing_stop:
                    position.trailing_stop = new_trailing_stop
                    logger.info(f"Updated trailing stop for {symbol}: ¥{new_trailing_stop:.2f}")
                    
        except Exception as e:
            logger.error(f"Error updating trailing stop for {symbol}: {e}")
    
    def check_exit_conditions(self, symbol: str, current_price: float,
                            current_time: datetime = None) -> Dict[str, Union[bool, str]]:
        """
        決済条件をチェック
        
        Args:
            symbol: 銘柄コード
            current_price: 現在価格
            current_time: 現在時刻
            
        Returns:
            決済判定結果
        """
        if symbol not in self.positions:
            return {"should_exit": False, "reason": "No position"}
        
        position = self.positions[symbol]
        current_time = current_time or datetime.now()
        
        try:
            # ストップロス判定
            if position.side == PositionSide.LONG:
                if current_price <= position.stop_loss:
                    return {"should_exit": True, "reason": "Stop loss hit", "exit_price": position.stop_loss}
                if position.trailing_stop and current_price <= position.trailing_stop:
                    return {"should_exit": True, "reason": "Trailing stop hit", "exit_price": position.trailing_stop}
            else:
                if current_price >= position.stop_loss:
                    return {"should_exit": True, "reason": "Stop loss hit", "exit_price": position.stop_loss}
                if position.trailing_stop and current_price >= position.trailing_stop:
                    return {"should_exit": True, "reason": "Trailing stop hit", "exit_price": position.trailing_stop}
            
            # テイクプロフィット判定
            for i, tp_level in enumerate(position.take_profit):
                if position.side == PositionSide.LONG and current_price >= tp_level:
                    return {"should_exit": True, "reason": f"Take profit {i+1} hit", "exit_price": tp_level}
                elif position.side == PositionSide.SHORT and current_price <= tp_level:
                    return {"should_exit": True, "reason": f"Take profit {i+1} hit", "exit_price": tp_level}
            
            # 時間ベース強制決済判定
            if current_time.time() >= self.risk_params.force_close_time:
                return {"should_exit": True, "reason": "Force close time", "exit_price": current_price}
            
            # 日次最大損失判定
            if self.daily_pnl <= -self.current_capital * (self.risk_params.max_daily_loss_pct / 100):
                return {"should_exit": True, "reason": "Daily loss limit", "exit_price": current_price}
            
            return {"should_exit": False, "reason": "No exit condition met"}
            
        except Exception as e:
            logger.error(f"Error checking exit conditions for {symbol}: {e}")
            return {"should_exit": False, "reason": f"Error: {e}"}
    
    def open_position(self, symbol: str, side: PositionSide, entry_price: float,
                     data: pd.DataFrame, quantity: int = None) -> bool:
        """
        ポジションを開く
        
        Args:
            symbol: 銘柄コード
            side: ポジションサイド
            entry_price: エントリー価格
            data: 株価データ
            quantity: ポジションサイズ（指定なしの場合は自動計算）
            
        Returns:
            ポジション開設成功可否
        """
        try:
            # ストップロス計算
            stop_loss = self.calculate_stop_loss(data, entry_price, side)
            
            # ポジションサイズ計算
            if quantity is None:
                quantity = self.calculate_position_size(symbol, entry_price, stop_loss, side)
            
            if quantity == 0:
                logger.warning(f"Cannot open position for {symbol}: quantity is 0")
                return False
            
            # テイクプロフィットレベル計算
            take_profit_levels = self.calculate_take_profit_levels(entry_price, stop_loss, side)
            
            # ポジション作成
            position = Position(
                symbol=symbol,
                side=side,
                entry_price=entry_price,
                quantity=quantity,
                entry_time=datetime.now(),
                stop_loss=stop_loss,
                take_profit=take_profit_levels
            )
            
            self.positions[symbol] = position
            
            # 取引記録
            trade_record = {
                "symbol": symbol,
                "action": "open",
                "side": side.value,
                "price": entry_price,
                "quantity": quantity,
                "timestamp": datetime.now(),
                "stop_loss": stop_loss,
                "take_profit": take_profit_levels
            }
            self.trade_history.append(trade_record)
            
            logger.info(f"Opened {side.value} position for {symbol}: {quantity} shares at ¥{entry_price:.2f}")
            logger.info(f"Stop loss: ¥{stop_loss:.2f}, Take profit: {[f'¥{tp:.2f}' for tp in take_profit_levels]}")
            
            return True
            
        except Exception as e:
            logger.error(f"Error opening position for {symbol}: {e}")
            return False
    
    def close_position(self, symbol: str, exit_price: float, reason: str = "Manual close") -> bool:
        """
        ポジションを閉じる
        
        Args:
            symbol: 銘柄コード
            exit_price: 決済価格
            reason: 決済理由
            
        Returns:
            ポジション決済成功可否
        """
        try:
            if symbol not in self.positions:
                logger.warning(f"No position found for {symbol}")
                return False
            
            position = self.positions[symbol]
            
            # PnL計算
            if position.side == PositionSide.LONG:
                pnl = (exit_price - position.entry_price) * position.quantity
            else:
                pnl = (position.entry_price - exit_price) * position.quantity
            
            # 手数料計算（簡易：取引金額の0.1%）
            commission = (position.entry_price + exit_price) * position.quantity * 0.001
            net_pnl = pnl - commission
            
            # 資本とPnL更新
            self.current_capital += net_pnl
            self.daily_pnl += net_pnl
            
            # 取引記録
            trade_record = {
                "symbol": symbol,
                "action": "close",
                "side": position.side.value,
                "entry_price": position.entry_price,
                "exit_price": exit_price,
                "quantity": position.quantity,
                "pnl": net_pnl,
                "reason": reason,
                "timestamp": datetime.now(),
                "hold_time": datetime.now() - position.entry_time
            }
            self.trade_history.append(trade_record)
            
            # ポジション削除
            del self.positions[symbol]
            
            logger.info(f"Closed {position.side.value} position for {symbol}: "
                       f"PnL ¥{net_pnl:,.0f} ({reason})")
            
            return True
            
        except Exception as e:
            logger.error(f"Error closing position for {symbol}: {e}")
            return False
    
    def update_positions(self, price_data: Dict[str, float]):
        """
        全ポジションを更新
        
        Args:
            price_data: 銘柄別現在価格辞書
        """
        for symbol in list(self.positions.keys()):
            if symbol in price_data:
                current_price = price_data[symbol]
                
                # ポジション価格更新
                self.positions[symbol].update_price(current_price)
                
                # トレイリングストップ更新
                self.update_trailing_stop(symbol, current_price)
                
                # 決済条件チェック
                exit_condition = self.check_exit_conditions(symbol, current_price)
                if exit_condition["should_exit"]:
                    exit_price = exit_condition.get("exit_price", current_price)
                    reason = exit_condition.get("reason", "Unknown")
                    self.close_position(symbol, exit_price, reason)
    
    def get_portfolio_summary(self) -> Dict:
        """
        ポートフォリオサマリーを取得
        
        Returns:
            ポートフォリオ情報
        """
        total_unrealized_pnl = sum(pos.unrealized_pnl or 0 for pos in self.positions.values())
        
        return {
            "current_capital": self.current_capital,
            "initial_capital": self.initial_capital,
            "daily_pnl": self.daily_pnl,
            "total_pnl": self.current_capital - self.initial_capital,
            "unrealized_pnl": total_unrealized_pnl,
            "open_positions": len(self.positions),
            "max_positions": self.risk_params.max_positions,
            "position_details": {
                symbol: {
                    "side": pos.side.value,
                    "quantity": pos.quantity,
                    "entry_price": pos.entry_price,
                    "current_price": pos.current_price,
                    "unrealized_pnl": pos.unrealized_pnl,
                    "stop_loss": pos.stop_loss,
                    "trailing_stop": pos.trailing_stop
                }
                for symbol, pos in self.positions.items()
            }
        }
    
    def reset_daily_pnl(self):
        """日次PnLをリセット"""
        self.daily_pnl = 0.0
        logger.info("Daily PnL reset")<|MERGE_RESOLUTION|>--- conflicted
+++ resolved
@@ -164,10 +164,6 @@
                     if self.technical_indicators is None:
                         self.technical_indicators = TechnicalIndicators(data)
                     
-<<<<<<< HEAD
-                    atr = self.technical_indicators.atr()
-                    if atr.empty:
-=======
                     # ATR計算（14期間をデフォルトとして使用）
                     atr_period = 14
                     atr = self.technical_indicators.atr(atr_period)
@@ -181,7 +177,6 @@
                     valid_atr = atr.dropna()
                     if len(valid_atr) == 0:
                         logger.warning("No valid ATR values found, using fixed percentage")
->>>>>>> 1940388d
                         return self.calculate_stop_loss(data, entry_price, side, StopLossType.FIXED_PERCENTAGE)
                     
                     atr_value = valid_atr.iloc[-1]
